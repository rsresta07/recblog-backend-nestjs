--- conflicted
+++ resolved
@@ -138,9 +138,6 @@
 node_modules/
 dist/
 .env
-<<<<<<< HEAD
-.vscode
-=======
 
 .vscode/settings.json
->>>>>>> d3124170
+.vscode